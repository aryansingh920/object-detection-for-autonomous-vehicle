"""
Created on 30/12/2024

@author: Aryan

Filename: main.py
Relative Path: src/main.py
"""

from pipeline import preprocess_datasets, validate_dataset, train
from config.config import Config



def main():
    # Step 1: Preprocess datasets (convert only KITTI) if needed
    if Config.preprocess:
        preprocess_datasets()

    # Step 1.1: Validate dataset
    if Config.validate:
        validate_dataset()

    # Step 3: Train model if needed
    if Config.train:
<<<<<<< HEAD
        train()
=======
        train_model()


def preprocess_datasets():
    print("\n=== Step 1: Preprocessing Datasets ===")
    converter = KITTIToCOCOConverter(
        kitti_root=Config.kitti_base_path,
        coco_output=Config.coco_base_path
    )
    converter.parse_kitti_data()
    converter.organize_data()
    converter.split_data(train_ratio=Config.train_val_ratio)

    if Config.normalize:
        converter.normalize_and_standardize_dataset(
            target_size=Config.target_size_for_normalization
        )
    converter.save_data()


def validate_dataset():
    dataset_path = Config.coco_base_path
    for dir in ["train", "val"]:
        validator = DataValidator(dataset_path=dataset_path, split=dir)
        validator.validate_dataset()
        print("Dataset path: ", dataset_path)
        validator.save_random_images_with_bboxes_without_calibration(
            split=dir,
            output_dir=Config.validated_image_path,
            num_images=5
        )




def train_model():
    print("\n=== Step 2: Training Model ===")
    # Create data_root=Path("data/coco") or use Config.coco_base_path
    config = Config()
    # config.data_root = Path(config.coco_base_path)
>>>>>>> fcd84cb3



if __name__ == "__main__":
    main()<|MERGE_RESOLUTION|>--- conflicted
+++ resolved
@@ -23,10 +23,7 @@
 
     # Step 3: Train model if needed
     if Config.train:
-<<<<<<< HEAD
         train()
-=======
-        train_model()
 
 
 def preprocess_datasets():
@@ -49,6 +46,10 @@
 def validate_dataset():
     dataset_path = Config.coco_base_path
     for dir in ["train", "val"]:
+        # if not (dataset_path / dir).exists():
+        #     raise FileNotFoundError(
+        #         f"Directory {dir} not found in {dataset_path}")
+        # else:
         validator = DataValidator(dataset_path=dataset_path, split=dir)
         validator.validate_dataset()
         print("Dataset path: ", dataset_path)
@@ -57,6 +58,11 @@
             output_dir=Config.validated_image_path,
             num_images=5
         )
+        # validator.save_random_images_with_bboxes(
+        #     split=dir,
+        #     output_dir=Config.validated_image_path,
+        #     num_images=5
+        # )
 
 
 
@@ -66,8 +72,11 @@
     # Create data_root=Path("data/coco") or use Config.coco_base_path
     config = Config()
     # config.data_root = Path(config.coco_base_path)
->>>>>>> fcd84cb3
 
+    # Build trainer from config
+    trainer = TorchVisionTrainer(config)
+    trainer.overfit_on_batch(num_steps=100)
+    trainer.train()
 
 
 if __name__ == "__main__":
